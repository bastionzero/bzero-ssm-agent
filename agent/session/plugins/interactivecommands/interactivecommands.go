// Copyright 2019 Amazon.com, Inc. or its affiliates. All Rights Reserved.
//
// Licensed under the Apache License, Version 2.0 (the "License"). You may not
// use this file except in compliance with the License. A copy of the
// License is located at
//
// http://aws.amazon.com/apache2.0/
//
// or in the "license" file accompanying this file. This file is distributed
// on an "AS IS" BASIS, WITHOUT WARRANTIES OR CONDITIONS OF ANY KIND,
// either express or implied. See the License for the specific language governing
// permissions and limitations under the License.

// Package interactivecommands implements session shell plugin with interactive commands.
package interactivecommands

import (
	"github.com/aws/amazon-ssm-agent/agent/appconfig"
	"github.com/aws/amazon-ssm-agent/agent/context"
	agentContracts "github.com/aws/amazon-ssm-agent/agent/contracts"
	"github.com/aws/amazon-ssm-agent/agent/framework/processor/executer/iohandler"
<<<<<<< HEAD
	"github.com/aws/amazon-ssm-agent/agent/jsonutil"
	"github.com/aws/amazon-ssm-agent/agent/keysplitting"
	kysplContracts "github.com/aws/amazon-ssm-agent/agent/keysplitting/contracts"
=======
>>>>>>> b308df89
	"github.com/aws/amazon-ssm-agent/agent/log"
	mgsContracts "github.com/aws/amazon-ssm-agent/agent/session/contracts"
	"github.com/aws/amazon-ssm-agent/agent/session/datachannel"
	"github.com/aws/amazon-ssm-agent/agent/session/plugins/sessionplugin"
	"github.com/aws/amazon-ssm-agent/agent/session/plugins/singlecommand"
	"github.com/aws/amazon-ssm-agent/agent/task"
)

// InteractiveCommandsPlugin is the type for the sessionPlugin.
type InteractiveCommandsPlugin struct {
<<<<<<< HEAD
	context     context.T
	shell       shell.IShellPlugin
	channelOpen bool
	ksHelper    keysplitting.IKeysplittingHelper
=======
	context       context.T
	sessionPlugin sessionplugin.ISessionPlugin
>>>>>>> b308df89
}

// Returns parameters required for CLI/console to start session
func (p *InteractiveCommandsPlugin) GetPluginParameters(parameters interface{}) interface{} {
	return p.sessionPlugin.GetPluginParameters(parameters)
}

// InteractiveCommands plugin doesn't require handshake to establish session
func (p *InteractiveCommandsPlugin) RequireHandshake() bool {
	return p.sessionPlugin.RequireHandshake()
}

// NewPlugin returns a new instance of the InteractiveCommands Plugin
func NewPlugin(context context.T) (sessionplugin.ISessionPlugin, error) {
	singleCommandPlugin, err := singlecommand.NewPlugin(context, appconfig.PluginNameInteractiveCommands)
	if err != nil {
		return nil, err
	}

<<<<<<< HEAD
	log := context.Log()
	if helper, err := keysplitting.Init(log); err == nil {
		var plugin = InteractiveCommandsPlugin{
			context:     context,
			shell:       shellPlugin,
			channelOpen: false,
			ksHelper:    helper,
		}
		return &plugin, nil
	} else {
		return nil, err
	}
=======
	var plugin = InteractiveCommandsPlugin{
		context:       context,
		sessionPlugin: singleCommandPlugin,
	}
	return &plugin, nil
>>>>>>> b308df89
}

// name returns the name of interactive commands Plugin
func (p *InteractiveCommandsPlugin) name() string {
	return appconfig.PluginNameInteractiveCommands
}

// Execute executes command as passed in from document parameter via pty.stdin.
// It reads message from cmd.stdout and writes to data channel.
func (p *InteractiveCommandsPlugin) Execute(config agentContracts.Configuration,
	cancelFlag task.CancelFlag,
	output iohandler.IOHandler,
	dataChannel datachannel.IDataChannel) {

	p.sessionPlugin.Execute(config, cancelFlag, output, dataChannel)
}

// InputStreamMessageHandler passes payload byte stream to shell stdin
func (p *InteractiveCommandsPlugin) InputStreamMessageHandler(log log.T, streamDataMessage mgsContracts.AgentMessage) error {
<<<<<<< HEAD
	log.Infof("[Keysplitting] %v Message received by InteractiveCommands", mgsContracts.PayloadType(streamDataMessage.PayloadType))
	switch mgsContracts.PayloadType(streamDataMessage.PayloadType) {

	case mgsContracts.Syn:
		return p.ksHelper.ProcessSyn(streamDataMessage.Payload)

	case mgsContracts.Data:
		// Process actions
		if datapayload, err := p.ksHelper.ValidateDataMessage(streamDataMessage.Payload); err == nil {

			switch kysplContracts.KeysplittingAction(datapayload.Payload.Action) {

			case kysplContracts.ShellOpen:
				p.channelOpen = true
				log.Infof("[Keysplitting] shell/open Action Completed")

			case kysplContracts.ShellClose:
				p.channelOpen = false
				log.Infof("[Keysplitting] shell/close Action Completed")

			case kysplContracts.ShellInput:
				if err := p.forwardMessage(log, streamDataMessage, mgsContracts.Output, datapayload.Payload); err != nil {
					return err
				}

			case kysplContracts.ShellResize:
				if err := p.forwardMessage(log, streamDataMessage, mgsContracts.Size, datapayload.Payload); err != nil {
					return err
				}
				log.Infof("[Keysplitting] shell/resize Action Completed")

			default:
				message := fmt.Sprintf("Keysplitting Action Not Recognized: %v", datapayload.Payload.Action)
				return p.ksHelper.BuildError(message, kysplContracts.KeysplittingActionError)
			}

			// Tells parent Datachannel object to send DATAACK message with specified payload
			log.Infof("[Keysplitting] Sending DataAck Message...")
			return p.ksHelper.BuildDataAck(datapayload)
		} else {
			return err
		}

	// For backwards compatability, we will accept OG terminal resizing messages, but ignore them
	case mgsContracts.Size:
		return nil

	case mgsContracts.Output:
		// Ignore keep alive messages
		if len(streamDataMessage.Payload) == 0 {
			return nil
		} else { // OG way to communicate with shell, so we want to output correct error message
			message := fmt.Sprintf("This Agent requires a correctly formatted Keysplitting message to communicate with the shell")
			return p.ksHelper.BuildError(message, kysplContracts.InvalidPayload)
		}

	default: // fail secure
		message := fmt.Sprintf("This Agent requires a correctly formatted Keysplitting message to communicate with the shell")
		return p.ksHelper.BuildError(message, kysplContracts.InvalidPayload)
	}
}

// shell message function only processes two kinds of messages: Output (for shell input) and Size (for terminal resizing)
func (p *InteractiveCommandsPlugin) forwardMessage(log log.T, streamDataMessage mgsContracts.AgentMessage, payloadtype mgsContracts.PayloadType, payload kysplContracts.DataPayloadPayload) error {
	if p.channelOpen {
		agentMessage := mgsContracts.AgentMessage{
			MessageType: streamDataMessage.MessageType,
			Payload:     []byte(payload.Payload), // a string for Output or a json {cols: x, rows: y} for Size
			PayloadType: uint32(payloadtype),     // either Output or Size
		}

		if p.shell.Ready() {
			return p.shell.InputStreamMessageHandler(log, agentMessage)
		} else {
			message := "Shell not yet ready for incoming messages"
			return p.ksHelper.BuildError(message, kysplContracts.HandlerNotReady)
		}
	} else {
		message := fmt.Sprintf("[Keysplitting] Keysplitting Handshake is required to communicate with shell")
		return p.ksHelper.BuildError(message, kysplContracts.ChannelClosed)
	}
=======
	return p.sessionPlugin.InputStreamMessageHandler(log, streamDataMessage)
>>>>>>> b308df89
}<|MERGE_RESOLUTION|>--- conflicted
+++ resolved
@@ -15,16 +15,15 @@
 package interactivecommands
 
 import (
+	"errors"
+	"fmt"
+
 	"github.com/aws/amazon-ssm-agent/agent/appconfig"
 	"github.com/aws/amazon-ssm-agent/agent/context"
 	agentContracts "github.com/aws/amazon-ssm-agent/agent/contracts"
 	"github.com/aws/amazon-ssm-agent/agent/framework/processor/executer/iohandler"
-<<<<<<< HEAD
-	"github.com/aws/amazon-ssm-agent/agent/jsonutil"
 	"github.com/aws/amazon-ssm-agent/agent/keysplitting"
 	kysplContracts "github.com/aws/amazon-ssm-agent/agent/keysplitting/contracts"
-=======
->>>>>>> b308df89
 	"github.com/aws/amazon-ssm-agent/agent/log"
 	mgsContracts "github.com/aws/amazon-ssm-agent/agent/session/contracts"
 	"github.com/aws/amazon-ssm-agent/agent/session/datachannel"
@@ -35,15 +34,10 @@
 
 // InteractiveCommandsPlugin is the type for the sessionPlugin.
 type InteractiveCommandsPlugin struct {
-<<<<<<< HEAD
-	context     context.T
-	shell       shell.IShellPlugin
-	channelOpen bool
-	ksHelper    keysplitting.IKeysplittingHelper
-=======
 	context       context.T
 	sessionPlugin sessionplugin.ISessionPlugin
->>>>>>> b308df89
+	channelOpen   bool
+	ksHelper      keysplitting.IKeysplittingHelper
 }
 
 // Returns parameters required for CLI/console to start session
@@ -63,26 +57,18 @@
 		return nil, err
 	}
 
-<<<<<<< HEAD
 	log := context.Log()
 	if helper, err := keysplitting.Init(log); err == nil {
 		var plugin = InteractiveCommandsPlugin{
-			context:     context,
-			shell:       shellPlugin,
-			channelOpen: false,
-			ksHelper:    helper,
+			context:       context,
+			sessionPlugin: singleCommandPlugin,
+			channelOpen:   false,
+			ksHelper:      helper,
 		}
 		return &plugin, nil
 	} else {
 		return nil, err
 	}
-=======
-	var plugin = InteractiveCommandsPlugin{
-		context:       context,
-		sessionPlugin: singleCommandPlugin,
-	}
-	return &plugin, nil
->>>>>>> b308df89
 }
 
 // name returns the name of interactive commands Plugin
@@ -102,7 +88,6 @@
 
 // InputStreamMessageHandler passes payload byte stream to shell stdin
 func (p *InteractiveCommandsPlugin) InputStreamMessageHandler(log log.T, streamDataMessage mgsContracts.AgentMessage) error {
-<<<<<<< HEAD
 	log.Infof("[Keysplitting] %v Message received by InteractiveCommands", mgsContracts.PayloadType(streamDataMessage.PayloadType))
 	switch mgsContracts.PayloadType(streamDataMessage.PayloadType) {
 
@@ -174,17 +159,15 @@
 			PayloadType: uint32(payloadtype),     // either Output or Size
 		}
 
-		if p.shell.Ready() {
-			return p.shell.InputStreamMessageHandler(log, agentMessage)
-		} else {
+		err := p.sessionPlugin.InputStreamMessageHandler(log, agentMessage)
+		if errors.Is(err, mgsContracts.ErrHandlerNotReady) {
 			message := "Shell not yet ready for incoming messages"
 			return p.ksHelper.BuildError(message, kysplContracts.HandlerNotReady)
+		} else {
+			return err
 		}
 	} else {
 		message := fmt.Sprintf("[Keysplitting] Keysplitting Handshake is required to communicate with shell")
 		return p.ksHelper.BuildError(message, kysplContracts.ChannelClosed)
 	}
-=======
-	return p.sessionPlugin.InputStreamMessageHandler(log, streamDataMessage)
->>>>>>> b308df89
 }