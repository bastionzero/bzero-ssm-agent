// Copyright 2019 Amazon.com, Inc. or its affiliates. All Rights Reserved.
//
// Licensed under the Apache License, Version 2.0 (the "License"). You may not
// use this file except in compliance with the License. A copy of the
// License is located at
//
// http://aws.amazon.com/apache2.0/
//
// or in the "license" file accompanying this file. This file is distributed
// on an "AS IS" BASIS, WITHOUT WARRANTIES OR CONDITIONS OF ANY KIND,
// either express or implied. See the License for the specific language governing
// permissions and limitations under the License.

// Package interactivecommands implements session shell plugin with interactive commands.
package interactivecommands

import (
	"testing"

	"github.com/aws/amazon-ssm-agent/agent/appconfig"
	"github.com/aws/amazon-ssm-agent/agent/context"
	"github.com/aws/amazon-ssm-agent/agent/contracts"
	iohandlermocks "github.com/aws/amazon-ssm-agent/agent/framework/processor/executer/iohandler/mock"
	ksMock "github.com/aws/amazon-ssm-agent/agent/keysplitting/mocks"
	"github.com/aws/amazon-ssm-agent/agent/log"
	mgsContracts "github.com/aws/amazon-ssm-agent/agent/session/contracts"
	dataChannelMock "github.com/aws/amazon-ssm-agent/agent/session/datachannel/mocks"
	sessionPluginMock "github.com/aws/amazon-ssm-agent/agent/session/plugins/sessionplugin/mocks"
	"github.com/aws/amazon-ssm-agent/agent/task"
	"github.com/stretchr/testify/assert"
	"github.com/stretchr/testify/mock"
	"github.com/stretchr/testify/suite"
)

type InteractiveCommandsTestSuite struct {
	suite.Suite
<<<<<<< HEAD
	mockContext            *context.Mock
	mockLog                log.T
	mockCancelFlag         *task.MockCancelFlag
	mockDataChannel        *dataChannelMock.IDataChannel
	mockIohandler          *iohandlermocks.MockIOHandler
	mockKeySplittingHelper *ksMock.IKeysplittingHelper
	plugin                 *InteractiveCommandsPlugin
	shellProps             interface{}
=======
	mockContext     *context.Mock
	mockLog         log.T
	mockCancelFlag  *task.MockCancelFlag
	mockDataChannel *dataChannelMock.IDataChannel
	mockIohandler   *iohandlermocks.MockIOHandler
	plugin          *InteractiveCommandsPlugin
>>>>>>> b308df89
}

func (suite *InteractiveCommandsTestSuite) SetupTest() {
	mockContext := context.NewMockDefault()
	mockCancelFlag := &task.MockCancelFlag{}
	mockDataChannel := &dataChannelMock.IDataChannel{}
	mockKeySplittingHelper := &ksMock.IKeysplittingHelper{}
	mockIohandler := new(iohandlermocks.MockIOHandler)
	mockLog := log.NewMockLog()

	suite.mockContext = mockContext
	suite.mockLog = mockLog
	suite.mockCancelFlag = mockCancelFlag
	suite.mockDataChannel = mockDataChannel
	suite.mockKeySplittingHelper = mockKeySplittingHelper
	suite.mockIohandler = mockIohandler
	suite.plugin = &InteractiveCommandsPlugin{}
}

//Execute the test suite
func TestInteractiveCommandsTestSuite(t *testing.T) {
	suite.Run(t, new(InteractiveCommandsTestSuite))
}

// Testing Name
func (suite *InteractiveCommandsTestSuite) TestName() {
	rst := suite.plugin.name()
	assert.Equal(suite.T(), rst, appconfig.PluginNameInteractiveCommands)
}

// Testing GetPluginParameters
func (suite *InteractiveCommandsTestSuite) TestGetPluginParameters() {
	mockSessionPlugin := new(sessionPluginMock.ISessionPlugin)
	mockSessionPlugin.On("GetPluginParameters", mock.Anything).Return(nil)
	suite.plugin.sessionPlugin = mockSessionPlugin

	assert.Equal(suite.T(), suite.plugin.GetPluginParameters(map[string]interface{}{"key": "value"}), nil)
}

// Testing RequireHandshake
func (suite *InteractiveCommandsTestSuite) TestRequireHandshake() {
	mockSessionPlugin := new(sessionPluginMock.ISessionPlugin)
	mockSessionPlugin.On("RequireHandshake").Return(false)
	suite.plugin.sessionPlugin = mockSessionPlugin

	assert.Equal(suite.T(), suite.plugin.RequireHandshake(), false)
}

// Testing Execute
func (suite *InteractiveCommandsTestSuite) TestExecute() {
	mockSessionPlugin := new(sessionPluginMock.ISessionPlugin)
	mockSessionPlugin.On("Execute", mock.Anything, suite.mockCancelFlag, suite.mockIohandler, suite.mockDataChannel).Return()
	suite.plugin.sessionPlugin = mockSessionPlugin

	suite.plugin.Execute(contracts.Configuration{}, suite.mockCancelFlag, suite.mockIohandler, suite.mockDataChannel)

	mockSessionPlugin.AssertExpectations(suite.T())
}

// Testing InputStreamMessageHandler base case.
func (suite *InteractiveCommandsTestSuite) TestInputStreamMessageHandler() {
<<<<<<< HEAD
	mockShellPlugin := new(shell.IShellPluginMock)
	suite.plugin.shell = mockShellPlugin
	suite.mockKeySplittingHelper.On("BuildError", mock.Anything, mock.Anything).Return(nil)
	suite.plugin.ksHelper = suite.mockKeySplittingHelper
=======
	mockSessionPlugin := new(sessionPluginMock.ISessionPlugin)
	mockSessionPlugin.On("InputStreamMessageHandler", suite.mockLog, mock.Anything).Return(nil)
	suite.plugin.sessionPlugin = mockSessionPlugin
>>>>>>> b308df89

	err := suite.plugin.InputStreamMessageHandler(suite.mockLog, mgsContracts.AgentMessage{})

	mockSessionPlugin.AssertExpectations(suite.T())
	assert.Nil(suite.T(), err)
}<|MERGE_RESOLUTION|>--- conflicted
+++ resolved
@@ -34,7 +34,6 @@
 
 type InteractiveCommandsTestSuite struct {
 	suite.Suite
-<<<<<<< HEAD
 	mockContext            *context.Mock
 	mockLog                log.T
 	mockCancelFlag         *task.MockCancelFlag
@@ -42,15 +41,6 @@
 	mockIohandler          *iohandlermocks.MockIOHandler
 	mockKeySplittingHelper *ksMock.IKeysplittingHelper
 	plugin                 *InteractiveCommandsPlugin
-	shellProps             interface{}
-=======
-	mockContext     *context.Mock
-	mockLog         log.T
-	mockCancelFlag  *task.MockCancelFlag
-	mockDataChannel *dataChannelMock.IDataChannel
-	mockIohandler   *iohandlermocks.MockIOHandler
-	plugin          *InteractiveCommandsPlugin
->>>>>>> b308df89
 }
 
 func (suite *InteractiveCommandsTestSuite) SetupTest() {
@@ -112,16 +102,11 @@
 
 // Testing InputStreamMessageHandler base case.
 func (suite *InteractiveCommandsTestSuite) TestInputStreamMessageHandler() {
-<<<<<<< HEAD
-	mockShellPlugin := new(shell.IShellPluginMock)
-	suite.plugin.shell = mockShellPlugin
-	suite.mockKeySplittingHelper.On("BuildError", mock.Anything, mock.Anything).Return(nil)
-	suite.plugin.ksHelper = suite.mockKeySplittingHelper
-=======
 	mockSessionPlugin := new(sessionPluginMock.ISessionPlugin)
 	mockSessionPlugin.On("InputStreamMessageHandler", suite.mockLog, mock.Anything).Return(nil)
 	suite.plugin.sessionPlugin = mockSessionPlugin
->>>>>>> b308df89
+	suite.mockKeySplittingHelper.On("BuildError", mock.Anything, mock.Anything).Return(nil)
+	suite.plugin.ksHelper = suite.mockKeySplittingHelper
 
 	err := suite.plugin.InputStreamMessageHandler(suite.mockLog, mgsContracts.AgentMessage{})
 
