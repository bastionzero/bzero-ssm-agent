--- conflicted
+++ resolved
@@ -170,13 +170,7 @@
 // Currently just a pass-through but eventually the hub of operations
 func (k *KeysplittingHelper) VerifyBZECert(cert mgsContracts.BZECert) error {
 	if err := k.verifyIdToken(cert.InitialIdToken, cert, true, true); err != nil {
-<<<<<<< HEAD
 		return fmt.Errorf("Invalid InitialIdToken: %v", err)
-=======
-		kerr := k.BuildError(fmt.Sprintf("Invalid InitialIdToken: %v", err))
-		return &kerr
-		// TODO: Expire this token after 7 days or whatever
->>>>>>> 7f54418e
 	}
 	if err := k.verifyIdToken(cert.CurrentIdToken, cert, false, false); err != nil {
 		kerr := k.BuildError(fmt.Sprintf("Invalid CurrentIdToken: %v", err))
