--- conflicted
+++ resolved
@@ -16,19 +16,12 @@
 package plugin
 
 import (
-<<<<<<< HEAD
 	"github.com/aws/amazon-ssm-agent/agent/context"
+	"github.com/aws/amazon-ssm-agent/agent/log"
 )
 
 // loadPlatformDepedentPlugins loads all registered long running plugins in memory
 func loadPlatformDependentPlugins(context context.T) map[string]Plugin {
-=======
-	"github.com/aws/amazon-ssm-agent/agent/log"
-)
-
-// RegisteredPlugins loads all registered long running plugins in memory
-func RegisteredPlugins() map[string]Plugin {
->>>>>>> 7688e9ed
 	return make(map[string]Plugin)
 }
 
